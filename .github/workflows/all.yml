name: All

on:
  push:
    branches: [ "**" ]
  pull_request:
    branches: [ "main" ]

concurrency:
  group: "all"
  cancel-in-progress: false

jobs:
  run:
    runs-on: ubuntu-latest
    permissions: write-all
    steps:
      - name: Install dependencies
        run: |
          sudo apt update
          sudo apt install -y llvm-dev libclang-dev clang
      - name: Install rust
        uses: moonrepo/setup-rust@v1
      - name: Checkout code
        uses: actions/checkout@v4
      - name: Build project
        run: cargo build
      - name: Test project
        run: cargo test
      - name: Setup Pages
        if: github.ref == 'refs/heads/main'
        uses: actions/configure-pages@v5
      - name: Create documents
        if: github.ref == 'refs/heads/main'
        run: cargo doc --no-deps
      - name: Upload documents artifact
        if: github.ref == 'refs/heads/main'
        uses: actions/upload-pages-artifact@v3
        with:
          path: './target/doc/'
      - name: Deploy to GitHub Pages
        if: github.ref == 'refs/heads/main'
        id: deployment
        uses: actions/deploy-pages@v4
      - name: Login to Github registry
        if: github.ref == 'refs/heads/main'
        uses: docker/login-action@v2
        with:
          registry: ghcr.io
          username: ${{ github.actor }}
          password: ${{ secrets.GITHUB_TOKEN }}
      - name: Build Docker images
<<<<<<< HEAD
        if: github.ref == 'refs/heads/main'
=======
>>>>>>> 47c5a44d
        run: |
          docker build . --tag ghcr.io/${{ github.repository }}/journal-sdk:latest
          docker build . --tag ghcr.io/${{ github.repository }}/journal-sdk:$( cargo pkgid | cut -d '@' -f 2 )
      - name: Push Docker images
        if: github.ref == 'refs/heads/main'
        run: |
          docker push ghcr.io/${{ github.repository }}/journal-sdk:latest
          docker push ghcr.io/${{ github.repository }}/journal-sdk:$( cargo pkgid | cut -d '@' -f 2 )<|MERGE_RESOLUTION|>--- conflicted
+++ resolved
@@ -50,10 +50,6 @@
           username: ${{ github.actor }}
           password: ${{ secrets.GITHUB_TOKEN }}
       - name: Build Docker images
-<<<<<<< HEAD
-        if: github.ref == 'refs/heads/main'
-=======
->>>>>>> 47c5a44d
         run: |
           docker build . --tag ghcr.io/${{ github.repository }}/journal-sdk:latest
           docker build . --tag ghcr.io/${{ github.repository }}/journal-sdk:$( cargo pkgid | cut -d '@' -f 2 )
